--- conflicted
+++ resolved
@@ -7,11 +7,7 @@
 from tensorflow.keras.optimizers import Adam
 from tensorflow.keras.applications.vgg16 import VGG16
 from tqdm import notebook
-<<<<<<< HEAD
-from utils.custom_losses import ms_logcosh
-=======
 from utils.custom_losses import ms_perceptual
->>>>>>> aa011450
 from typing import Tuple, List, Optional, Union
 
 
@@ -197,12 +193,8 @@
                            predicted_pyramid: List[tf.Tensor],
                            fake_logits: tf.Tensor):
             adv_loss = -tf.reduce_mean(fake_logits)
-<<<<<<< HEAD
-            content_loss = ms_logcosh(sharp_pyramid, predicted_pyramid)
-=======
             # content_loss = ms_mse(sharp_pyramid, predicted_pyramid)
             content_loss = ms_perceptual(sharp_pyramid, predicted_pyramid, loss_model=loss_model)
->>>>>>> aa011450
             return content_loss + 1e-4 * adv_loss
 
         def critic_loss(real_logits: tf.Tensor,
